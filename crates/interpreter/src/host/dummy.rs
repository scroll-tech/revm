use crate::{
    primitives::{hash_map::Entry, Address, Bytes, Env, HashMap, Log, B256, KECCAK_EMPTY, U256},
    Host, SStoreResult, SelfDestructResult,
};
use std::vec::Vec;

use super::LoadAccountResult;

#[cfg(feature = "scroll")]
use revm_primitives::POSEIDON_EMPTY;

/// A dummy [Host] implementation.
#[derive(Clone, Debug, Default, PartialEq, Eq)]
pub struct DummyHost {
    pub env: Env,
    pub storage: HashMap<U256, U256>,
    pub transient_storage: HashMap<U256, U256>,
    pub log: Vec<Log>,
}

impl DummyHost {
    /// Create a new dummy host with the given [`Env`].
    #[inline]
    pub fn new(env: Env) -> Self {
        Self {
            env,
            ..Default::default()
        }
    }

    /// Clears the storage and logs of the dummy host.
    #[inline]
    pub fn clear(&mut self) {
        self.storage.clear();
        self.log.clear();
    }
}

impl Host for DummyHost {
    #[inline]
    fn env(&self) -> &Env {
        &self.env
    }

    #[inline]
    fn env_mut(&mut self) -> &mut Env {
        &mut self.env
    }

    #[inline]
    fn load_account(&mut self, _address: Address) -> Option<LoadAccountResult> {
        Some(LoadAccountResult::default())
    }

    #[inline]
    fn block_hash(&mut self, _number: u64) -> Option<B256> {
        Some(B256::ZERO)
    }

    #[inline]
    fn balance(&mut self, _address: Address) -> Option<(U256, bool)> {
        Some((U256::ZERO, false))
    }

    #[inline]
    fn code(&mut self, _address: Address) -> Option<(Bytes, bool)> {
        Some((Bytes::default(), false))
    }

    #[inline]
<<<<<<< HEAD
    #[cfg(feature = "scroll")]
    fn code_size(&mut self, _address: Address) -> Option<(usize, bool)> {
        Some((0, false))
    }

    #[inline]
    #[cfg(not(feature = "scroll"))]
    fn code_hash(&mut self, __address: Address) -> Option<(B256, bool)> {
        Some((KECCAK_EMPTY, false))
    }

    #[inline]
    #[cfg(feature = "scroll")]
    fn code_hash(&mut self, __address: Address) -> Option<(B256, bool)> {
        Some((POSEIDON_EMPTY, false))
    }

    #[inline]
    #[cfg(feature = "scroll")]
    fn keccak_code_hash(&mut self, __address: Address) -> Option<(B256, bool)> {
=======
    fn code_hash(&mut self, _address: Address) -> Option<(B256, bool)> {
>>>>>>> cbe99fc9
        Some((KECCAK_EMPTY, false))
    }

    #[inline]
    fn sload(&mut self, _address: Address, index: U256) -> Option<(U256, bool)> {
        match self.storage.entry(index) {
            Entry::Occupied(entry) => Some((*entry.get(), false)),
            Entry::Vacant(entry) => {
                entry.insert(U256::ZERO);
                Some((U256::ZERO, true))
            }
        }
    }

    #[inline]
    fn sstore(&mut self, _address: Address, index: U256, value: U256) -> Option<SStoreResult> {
        let present = self.storage.insert(index, value);
        Some(SStoreResult {
            original_value: U256::ZERO,
            present_value: present.unwrap_or(U256::ZERO),
            new_value: value,
            is_cold: present.is_none(),
        })
    }

    #[inline]
    fn tload(&mut self, _address: Address, index: U256) -> U256 {
        self.transient_storage
            .get(&index)
            .copied()
            .unwrap_or_default()
    }

    #[inline]
    fn tstore(&mut self, _address: Address, index: U256, value: U256) {
        self.transient_storage.insert(index, value);
    }

    #[inline]
    fn log(&mut self, log: Log) {
        self.log.push(log)
    }

    #[inline]
    fn selfdestruct(&mut self, _address: Address, _target: Address) -> Option<SelfDestructResult> {
        Some(SelfDestructResult::default())
    }
}<|MERGE_RESOLUTION|>--- conflicted
+++ resolved
@@ -68,7 +68,6 @@
     }
 
     #[inline]
-<<<<<<< HEAD
     #[cfg(feature = "scroll")]
     fn code_size(&mut self, _address: Address) -> Option<(usize, bool)> {
         Some((0, false))
@@ -76,22 +75,19 @@
 
     #[inline]
     #[cfg(not(feature = "scroll"))]
-    fn code_hash(&mut self, __address: Address) -> Option<(B256, bool)> {
+    fn code_hash(&mut self, _address: Address) -> Option<(B256, bool)> {
         Some((KECCAK_EMPTY, false))
     }
 
     #[inline]
     #[cfg(feature = "scroll")]
-    fn code_hash(&mut self, __address: Address) -> Option<(B256, bool)> {
+    fn code_hash(&mut self, _address: Address) -> Option<(B256, bool)> {
         Some((POSEIDON_EMPTY, false))
     }
 
     #[inline]
     #[cfg(feature = "scroll")]
-    fn keccak_code_hash(&mut self, __address: Address) -> Option<(B256, bool)> {
-=======
-    fn code_hash(&mut self, _address: Address) -> Option<(B256, bool)> {
->>>>>>> cbe99fc9
+    fn keccak_code_hash(&mut self, _address: Address) -> Option<(B256, bool)> {
         Some((KECCAK_EMPTY, false))
     }
 
