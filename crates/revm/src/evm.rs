use crate::{
    builder::{EvmBuilder, HandlerStage, SetGenericStage},
    db::{Database, DatabaseCommit, EmptyDB},
    handler::Handler,
    interpreter::{Host, InterpreterAction, SharedMemory},
    primitives::{
        specification::SpecId, BlockEnv, CfgEnv, EVMError, EVMResult, EnvWithHandlerCfg,
        ExecutionResult, HandlerCfg, ResultAndState, TransactTo, TxEnv,
    },
    Context, ContextWithHandlerCfg, Frame, FrameOrResult, FrameResult,
};
use core::fmt;
use revm_interpreter::{CallInputs, CreateInputs};
use std::vec::Vec;

/// EVM call stack limit.
pub const CALL_STACK_LIMIT: u64 = 1024;

/// EVM instance containing both internal EVM context and external context
/// and the handler that dictates the logic of EVM (or hardfork specification).
pub struct Evm<'a, EXT, DB: Database> {
    /// Context of execution, containing both EVM and external context.
    pub context: Context<EXT, DB>,
    /// Handler is a component of the of EVM that contains all the logic. Handler contains specification id
    /// and it different depending on the specified fork.
    pub handler: Handler<'a, Context<EXT, DB>, EXT, DB>,
}

impl<EXT, DB> fmt::Debug for Evm<'_, EXT, DB>
where
    EXT: fmt::Debug,
    DB: Database + fmt::Debug,
    DB::Error: fmt::Debug,
{
    fn fmt(&self, f: &mut fmt::Formatter<'_>) -> fmt::Result {
        f.debug_struct("Evm")
            .field("evm context", &self.context.evm)
            .finish_non_exhaustive()
    }
}

impl<EXT, DB: Database + DatabaseCommit> Evm<'_, EXT, DB> {
    /// Commit the changes to the database.
    pub fn transact_commit(&mut self) -> Result<ExecutionResult, EVMError<DB::Error>> {
        let ResultAndState { result, state } = self.transact()?;
        self.context.evm.db.commit(state);
        Ok(result)
    }
}

impl<'a> Evm<'a, (), EmptyDB> {
    /// Returns evm builder with empty database and empty external context.
    pub fn builder() -> EvmBuilder<'a, SetGenericStage, (), EmptyDB> {
        EvmBuilder::default()
    }
}

impl<'a, EXT, DB: Database> Evm<'a, EXT, DB> {
    /// Create new EVM.
    pub fn new(
        mut context: Context<EXT, DB>,
        handler: Handler<'a, Context<EXT, DB>, EXT, DB>,
    ) -> Evm<'a, EXT, DB> {
        context.evm.journaled_state.set_spec_id(handler.cfg.spec_id);
        Evm { context, handler }
    }

    /// Allow for evm setting to be modified by feeding current evm
    /// into the builder for modifications.
    pub fn modify(self) -> EvmBuilder<'a, HandlerStage, EXT, DB> {
        EvmBuilder::new(self)
    }

    /// Runs main call loop.
    #[inline]
    pub fn run_the_loop(&mut self, first_frame: Frame) -> Result<FrameResult, EVMError<DB::Error>> {
        let mut call_stack: Vec<Frame> = Vec::with_capacity(1025);
        call_stack.push(first_frame);

        #[cfg(feature = "memory_limit")]
        let mut shared_memory =
            SharedMemory::new_with_memory_limit(self.context.evm.env.cfg.memory_limit);
        #[cfg(not(feature = "memory_limit"))]
        let mut shared_memory = SharedMemory::new();

        shared_memory.new_context();

        // Peek the last stack frame.
        let mut stack_frame = call_stack.last_mut().unwrap();

        loop {
            // Execute the frame.
            let next_action =
                self.handler
                    .execute_frame(stack_frame, &mut shared_memory, &mut self.context)?;

            // Take error and break the loop, if any.
            // This error can be set in the Interpreter when it interacts with the context.
            self.context.evm.take_error()?;

            let exec = &mut self.handler.execution;
            let frame_or_result = match next_action {
                InterpreterAction::Call { inputs } => exec.call(&mut self.context, inputs)?,
                InterpreterAction::Create { inputs } => exec.create(&mut self.context, inputs)?,
                InterpreterAction::EOFCreate { inputs } => {
                    exec.eofcreate(&mut self.context, inputs)?
                }
                InterpreterAction::Return { result } => {
                    // free memory context.
                    shared_memory.free_context();

                    // pop last frame from the stack and consume it to create FrameResult.
                    let returned_frame = call_stack
                        .pop()
                        .expect("We just returned from Interpreter frame");

                    let ctx = &mut self.context;
                    FrameOrResult::Result(match returned_frame {
                        Frame::Call(frame) => {
                            // return_call
                            FrameResult::Call(exec.call_return(ctx, frame, result)?)
                        }
                        Frame::Create(frame) => {
                            // return_create
                            FrameResult::Create(exec.create_return(ctx, frame, result)?)
                        }
                        Frame::EOFCreate(frame) => {
                            // return_eofcreate
                            FrameResult::EOFCreate(exec.eofcreate_return(ctx, frame, result)?)
                        }
                    })
                }
                InterpreterAction::None => unreachable!("InterpreterAction::None is not expected"),
            };

            // handle result
            match frame_or_result {
                FrameOrResult::Frame(frame) => {
                    shared_memory.new_context();
                    call_stack.push(frame);
                    stack_frame = call_stack.last_mut().unwrap();
                }
                FrameOrResult::Result(result) => {
                    let Some(top_frame) = call_stack.last_mut() else {
                        // Break the loop if there are no more frames.
                        return Ok(result);
                    };
                    stack_frame = top_frame;
                    let ctx = &mut self.context;
                    // Insert result to the top frame.
                    match result {
                        FrameResult::Call(outcome) => {
                            // return_call
                            exec.insert_call_outcome(ctx, stack_frame, &mut shared_memory, outcome)?
                        }
                        FrameResult::Create(outcome) => {
                            // return_create
                            exec.insert_create_outcome(ctx, stack_frame, outcome)?
                        }
                        FrameResult::EOFCreate(outcome) => {
                            // return_eofcreate
                            exec.insert_eofcreate_outcome(ctx, stack_frame, outcome)?
                        }
                    }
                }
            }
        }
    }
}

impl<EXT, DB: Database> Evm<'_, EXT, DB> {
    /// Returns specification (hardfork) that the EVM is instanced with.
    ///
    /// SpecId depends on the handler.
    pub fn spec_id(&self) -> SpecId {
        self.handler.cfg.spec_id
    }

    /// Pre verify transaction by checking Environment, initial gas spend and if caller
    /// has enough balance to pay for the gas.
    #[inline]
    pub fn preverify_transaction(&mut self) -> Result<(), EVMError<DB::Error>> {
        let output = self.preverify_transaction_inner().map(|_| ());
        self.clear();
        output
    }

    /// Calls clear handle of post execution to clear the state for next execution.
    fn clear(&mut self) {
        self.handler.post_execution().clear(&mut self.context);
    }

    /// Transact pre-verified transaction
    ///
    /// This function will not validate the transaction.
    #[inline]
    pub fn transact_preverified(&mut self) -> EVMResult<DB::Error> {
        let initial_gas_spend = self
            .handler
            .validation()
            .initial_tx_gas(&self.context.evm.env)
            .map_err(|e| {
                self.clear();
                e
            })?;
        let output = self.transact_preverified_inner(initial_gas_spend);
        let output = self.handler.post_execution().end(&mut self.context, output);
        self.clear();
        output
    }

    /// Pre verify transaction inner.
    #[inline]
    fn preverify_transaction_inner(&mut self) -> Result<u64, EVMError<DB::Error>> {
        self.handler.validation().env(&self.context.evm.env)?;
        let initial_gas_spend = self
            .handler
            .validation()
            .initial_tx_gas(&self.context.evm.env)?;
        self.handler
            .validation()
            .tx_against_state(&mut self.context)?;
        Ok(initial_gas_spend)
    }

    /// Transact transaction
    ///
    /// This function will validate the transaction.
    #[inline]
    pub fn transact(&mut self) -> EVMResult<DB::Error> {
        let initial_gas_spend = self.preverify_transaction_inner().map_err(|e| {
            self.clear();
            e
        })?;

        let output = self.transact_preverified_inner(initial_gas_spend);
        let output = self.handler.post_execution().end(&mut self.context, output);
        self.clear();
        output
    }

    /// Returns the reference of handler configuration
    #[inline]
    pub fn handler_cfg(&self) -> &HandlerCfg {
        &self.handler.cfg
    }

    /// Returns the reference of Env configuration
    #[inline]
    pub fn cfg(&self) -> &CfgEnv {
        &self.context.env().cfg
    }

    /// Returns the mutable reference of Env configuration
    #[inline]
    pub fn cfg_mut(&mut self) -> &mut CfgEnv {
        &mut self.context.evm.env.cfg
    }

    /// Returns the reference of transaction
    #[inline]
    pub fn tx(&self) -> &TxEnv {
        &self.context.evm.env.tx
    }

    /// Returns the mutable reference of transaction
    #[inline]
    pub fn tx_mut(&mut self) -> &mut TxEnv {
        &mut self.context.evm.env.tx
    }

    /// Returns the reference of database
    #[inline]
    pub fn db(&self) -> &DB {
        &self.context.evm.db
    }

    /// Returns the mutable reference of database
    #[inline]
    pub fn db_mut(&mut self) -> &mut DB {
        &mut self.context.evm.db
    }

    /// Returns the reference of block
    #[inline]
    pub fn block(&self) -> &BlockEnv {
        &self.context.evm.env.block
    }

    /// Returns the mutable reference of block
    #[inline]
    pub fn block_mut(&mut self) -> &mut BlockEnv {
        &mut self.context.evm.env.block
    }

    /// Modify spec id, this will create new EVM that matches this spec id.
    pub fn modify_spec_id(&mut self, spec_id: SpecId) {
        self.handler.modify_spec_id(spec_id);
    }

    /// Returns internal database and external struct.
    #[inline]
    pub fn into_context(self) -> Context<EXT, DB> {
        self.context
    }

    /// Returns database and [`EnvWithHandlerCfg`].
    #[inline]
    pub fn into_db_and_env_with_handler_cfg(self) -> (DB, EnvWithHandlerCfg) {
        (
            self.context.evm.inner.db,
            EnvWithHandlerCfg {
                env: self.context.evm.inner.env,
                handler_cfg: self.handler.cfg,
            },
        )
    }

    /// Returns [Context] and [HandlerCfg].
    #[inline]
    pub fn into_context_with_handler_cfg(self) -> ContextWithHandlerCfg<EXT, DB> {
        ContextWithHandlerCfg::new(self.context, self.handler.cfg)
    }

    /// Transact pre-verified transaction.
    fn transact_preverified_inner(&mut self, initial_gas_spend: u64) -> EVMResult<DB::Error> {
        let ctx = &mut self.context;
        let pre_exec = self.handler.pre_execution();

        // load access list and beneficiary if needed.
        pre_exec.load_accounts(ctx)?;

        // load precompiles
        let precompiles = pre_exec.load_precompiles();
        ctx.evm.set_precompiles(precompiles);

        // deduce caller balance with its limit.
        pre_exec.deduct_caller(ctx)?;

        let gas_limit = ctx.evm.env.tx.gas_limit - initial_gas_spend;

        let exec = self.handler.execution();
        // call inner handling of call/create
        let first_frame_or_result = match ctx.evm.env.tx.transact_to {
            TransactTo::Call(_) => exec.call(
                ctx,
                CallInputs::new_boxed(&ctx.evm.env.tx, gas_limit).unwrap(),
            )?,
            TransactTo::Create => exec.create(
                ctx,
                CreateInputs::new_boxed(&ctx.evm.env.tx, gas_limit).unwrap(),
            )?,
        };

        // Starts the main running loop.
        let mut result = match first_frame_or_result {
            FrameOrResult::Frame(first_frame) => self.run_the_loop(first_frame)?,
            FrameOrResult::Result(result) => result,
        };

        let ctx = &mut self.context;

        // handle output of call/create calls.
        self.handler
            .execution()
            .last_frame_return(ctx, &mut result)?;

        let post_exec = self.handler.post_execution();
        // Reimburse the caller
        post_exec.reimburse_caller(ctx, result.gas())?;
        // Reward beneficiary
        post_exec.reward_beneficiary(ctx, result.gas())?;
        // Returns output of transaction.
        post_exec.output(ctx, result)
    }
<<<<<<< HEAD
}

impl<EXT, DB: Database> Host for Evm<'_, EXT, DB> {
    fn env_mut(&mut self) -> &mut Env {
        &mut self.context.evm.env
    }
    fn env(&self) -> &Env {
        &self.context.evm.env
    }

    fn block_hash(&mut self, number: U256) -> Option<B256> {
        self.context
            .evm
            .block_hash(number)
            .map_err(|e| self.context.evm.error = Err(e))
            .ok()
    }

    fn load_account(&mut self, address: Address) -> Option<(bool, bool)> {
        self.context
            .evm
            .load_account_exist(address)
            .map_err(|e| self.context.evm.error = Err(e))
            .ok()
    }

    fn balance(&mut self, address: Address) -> Option<(U256, bool)> {
        self.context
            .evm
            .balance(address)
            .map_err(|e| self.context.evm.error = Err(e))
            .ok()
    }

    fn code(&mut self, address: Address) -> Option<(Bytecode, bool)> {
        self.context
            .evm
            .code(address)
            .map_err(|e| self.context.evm.error = Err(e))
            .ok()
    }

    #[cfg(feature = "scroll")]
    fn code_size(&mut self, address: Address) -> Option<(usize, bool)> {
        self.context
            .evm
            .code_size(address)
            .map_err(|e| self.context.evm.error = Err(e))
            .ok()
    }

    fn code_hash(&mut self, address: Address) -> Option<(B256, bool)> {
        self.context
            .evm
            .code_hash(address)
            .map_err(|e| self.context.evm.error = Err(e))
            .ok()
    }

    #[cfg(feature = "scroll")]
    fn keccak_code_hash(&mut self, address: Address) -> Option<(B256, bool)> {
        self.context
            .evm
            .keccak_code_hash(address)
            .map_err(|e| self.context.evm.error = Err(e))
            .ok()
    }

    fn sload(&mut self, address: Address, index: U256) -> Option<(U256, bool)> {
        self.context
            .evm
            .sload(address, index)
            .map_err(|e| self.context.evm.error = Err(e))
            .ok()
    }

    fn sstore(&mut self, address: Address, index: U256, value: U256) -> Option<SStoreResult> {
        self.context
            .evm
            .sstore(address, index, value)
            .map_err(|e| self.context.evm.error = Err(e))
            .ok()
    }

    fn tload(&mut self, address: Address, index: U256) -> U256 {
        self.context.evm.tload(address, index)
    }

    fn tstore(&mut self, address: Address, index: U256, value: U256) {
        self.context.evm.tstore(address, index, value)
    }

    fn log(&mut self, log: Log) {
        self.context.evm.journaled_state.log(log);
    }

    fn selfdestruct(&mut self, address: Address, target: Address) -> Option<SelfDestructResult> {
        self.context
            .evm
            .inner
            .journaled_state
            .selfdestruct(address, target, &mut self.context.evm.inner.db)
            .map_err(|e| self.context.evm.error = Err(e))
            .ok()
    }
=======
>>>>>>> a04c7cdc
}<|MERGE_RESOLUTION|>--- conflicted
+++ resolved
@@ -373,112 +373,4 @@
         // Returns output of transaction.
         post_exec.output(ctx, result)
     }
-<<<<<<< HEAD
-}
-
-impl<EXT, DB: Database> Host for Evm<'_, EXT, DB> {
-    fn env_mut(&mut self) -> &mut Env {
-        &mut self.context.evm.env
-    }
-    fn env(&self) -> &Env {
-        &self.context.evm.env
-    }
-
-    fn block_hash(&mut self, number: U256) -> Option<B256> {
-        self.context
-            .evm
-            .block_hash(number)
-            .map_err(|e| self.context.evm.error = Err(e))
-            .ok()
-    }
-
-    fn load_account(&mut self, address: Address) -> Option<(bool, bool)> {
-        self.context
-            .evm
-            .load_account_exist(address)
-            .map_err(|e| self.context.evm.error = Err(e))
-            .ok()
-    }
-
-    fn balance(&mut self, address: Address) -> Option<(U256, bool)> {
-        self.context
-            .evm
-            .balance(address)
-            .map_err(|e| self.context.evm.error = Err(e))
-            .ok()
-    }
-
-    fn code(&mut self, address: Address) -> Option<(Bytecode, bool)> {
-        self.context
-            .evm
-            .code(address)
-            .map_err(|e| self.context.evm.error = Err(e))
-            .ok()
-    }
-
-    #[cfg(feature = "scroll")]
-    fn code_size(&mut self, address: Address) -> Option<(usize, bool)> {
-        self.context
-            .evm
-            .code_size(address)
-            .map_err(|e| self.context.evm.error = Err(e))
-            .ok()
-    }
-
-    fn code_hash(&mut self, address: Address) -> Option<(B256, bool)> {
-        self.context
-            .evm
-            .code_hash(address)
-            .map_err(|e| self.context.evm.error = Err(e))
-            .ok()
-    }
-
-    #[cfg(feature = "scroll")]
-    fn keccak_code_hash(&mut self, address: Address) -> Option<(B256, bool)> {
-        self.context
-            .evm
-            .keccak_code_hash(address)
-            .map_err(|e| self.context.evm.error = Err(e))
-            .ok()
-    }
-
-    fn sload(&mut self, address: Address, index: U256) -> Option<(U256, bool)> {
-        self.context
-            .evm
-            .sload(address, index)
-            .map_err(|e| self.context.evm.error = Err(e))
-            .ok()
-    }
-
-    fn sstore(&mut self, address: Address, index: U256, value: U256) -> Option<SStoreResult> {
-        self.context
-            .evm
-            .sstore(address, index, value)
-            .map_err(|e| self.context.evm.error = Err(e))
-            .ok()
-    }
-
-    fn tload(&mut self, address: Address, index: U256) -> U256 {
-        self.context.evm.tload(address, index)
-    }
-
-    fn tstore(&mut self, address: Address, index: U256, value: U256) {
-        self.context.evm.tstore(address, index, value)
-    }
-
-    fn log(&mut self, log: Log) {
-        self.context.evm.journaled_state.log(log);
-    }
-
-    fn selfdestruct(&mut self, address: Address, target: Address) -> Option<SelfDestructResult> {
-        self.context
-            .evm
-            .inner
-            .journaled_state
-            .selfdestruct(address, target, &mut self.context.evm.inner.db)
-            .map_err(|e| self.context.evm.error = Err(e))
-            .ok()
-    }
-=======
->>>>>>> a04c7cdc
 }