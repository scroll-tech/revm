// Modules.
mod handle_types;
pub mod mainnet;
<<<<<<< HEAD
#[cfg(feature = "optimism")]
pub mod optimism;
#[cfg(feature = "scroll")]
pub mod scroll;
=======
pub mod register;
>>>>>>> ccca8c68

// Exports.
pub use handle_types::*;

// Includes.
use crate::{
    interpreter::{
        opcode::{make_instruction_table, InstructionTables},
        Host,
    },
    primitives::{db::Database, spec_to_generic, HandlerCfg, Spec, SpecId},
    Evm,
};
use alloc::vec::Vec;
use register::{EvmHandler, HandleRegisters};

use self::register::{HandleRegister, HandleRegisterBox};

/// Handler acts as a proxy and allow to define different behavior for different
/// sections of the code. This allows nice integration of different chains or
/// to disable some mainnet behavior.
pub struct Handler<'a, H: Host + 'a, EXT, DB: Database> {
    /// Handler config.
    pub cfg: HandlerCfg,
    /// Instruction table type.
    pub instruction_table: Option<InstructionTables<'a, H>>,
    /// Registers that will be called on initialization.
    pub registers: Vec<HandleRegisters<'a, EXT, DB>>,
    /// Validity handles.
    pub validation: ValidationHandler<'a, EXT, DB>,
    /// Pre execution handle
    pub pre_execution: PreExecutionHandler<'a, EXT, DB>,
    /// post Execution handle
    pub post_execution: PostExecutionHandler<'a, EXT, DB>,
    /// Execution loop that handles frames.
    pub execution: ExecutionHandler<'a, EXT, DB>,
}

impl<'a, EXT, DB: Database> EvmHandler<'a, EXT, DB> {
    /// Created new Handler with given configuration.
    ///
    /// Internaly it calls `mainnet_with_spec` with the given spec id.
    /// Or `optimism_with_spec` if the optimism feature is enabled and `cfg.is_optimism` is set.
    pub fn new(cfg: HandlerCfg) -> Self {
        cfg_if::cfg_if! {
            if #[cfg(feature = "optimism")] {
                if cfg.is_optimism {
                    Handler::optimism_with_spec(cfg.spec_id)
                } else {
                    Handler::mainnet_with_spec(cfg.spec_id)
                }
            } else {
                Handler::mainnet_with_spec(cfg.spec_id)
            }
        }
    }
    /// Handler for the mainnet
    pub fn mainnet<SPEC: Spec + 'static>() -> Self {
        Self {
            cfg: HandlerCfg::new(SPEC::SPEC_ID),
            instruction_table: Some(InstructionTables::Plain(make_instruction_table::<
                Evm<'a, EXT, DB>,
                SPEC,
            >())),
            registers: Vec::new(),
            validation: ValidationHandler::new::<SPEC>(),
            pre_execution: PreExecutionHandler::new::<SPEC>(),
            post_execution: PostExecutionHandler::new::<SPEC>(),
            execution: ExecutionHandler::new::<SPEC>(),
        }
    }

<<<<<<< HEAD
    /// Handler for the scroll
    #[cfg(feature = "scroll")]
    pub fn scroll<SPEC: Spec>() -> Self {
        Self {
            call_return: scroll::handle_call_return::<SPEC>,
            calculate_gas_refund: scroll::calculate_gas_refund::<SPEC>,
            reimburse_caller: scroll::handle_reimburse_caller::<SPEC, DB>,
            reward_beneficiary: scroll::reward_beneficiary::<SPEC, DB>,
        }
    }

    /// Handler for the optimism
=======
    /// Is optimism enabled.
    pub fn is_optimism(&self) -> bool {
        self.cfg.is_optimism()
    }

    /// Handler for optimism
>>>>>>> ccca8c68
    #[cfg(feature = "optimism")]
    pub fn optimism<SPEC: Spec + 'static>() -> Self {
        let mut handler = Self::mainnet::<SPEC>();
        handler.cfg.is_optimism = true;
        handler.append_handled_register(HandleRegisters::Plain(
            crate::optimism::optimism_handle_register::<DB, EXT>,
        ));
        handler
    }

    /// Optimism with spec. Similar to [`Self::mainnet_with_spec`]
    #[cfg(feature = "optimism")]
    pub fn optimism_with_spec(spec_id: SpecId) -> Self {
        spec_to_generic!(spec_id, Self::optimism::<SPEC>())
    }

    /// Creates handler with variable spec id, inside it will call `mainnet::<SPEC>` for
    /// appropriate spec.
    pub fn mainnet_with_spec(spec_id: SpecId) -> Self {
        spec_to_generic!(spec_id, Self::mainnet::<SPEC>())
    }

    /// Specification ID.
    pub fn cfg(&self) -> HandlerCfg {
        self.cfg
    }

    /// Take instruction table.
    pub fn take_instruction_table(&mut self) -> Option<InstructionTables<'a, Evm<'a, EXT, DB>>> {
        self.instruction_table.take()
    }

    /// Set instruction table.
    pub fn set_instruction_table(&mut self, table: InstructionTables<'a, Evm<'a, EXT, DB>>) {
        self.instruction_table = Some(table);
    }

    /// Returns reference to pre execution handler.
    pub fn pre_execution(&self) -> &PreExecutionHandler<'a, EXT, DB> {
        &self.pre_execution
    }

    /// Returns reference to pre execution handler.
    pub fn post_execution(&self) -> &PostExecutionHandler<'a, EXT, DB> {
        &self.post_execution
    }

    /// Returns reference to frame handler.
    pub fn execution(&self) -> &ExecutionHandler<'a, EXT, DB> {
        &self.execution
    }

    /// Returns reference to validation handler.
    pub fn validation(&self) -> &ValidationHandler<'a, EXT, DB> {
        &self.validation
    }

    /// Append handle register.
    pub fn append_handled_register(&mut self, register: HandleRegisters<'a, EXT, DB>) {
        register.register(self);
        self.registers.push(register);
    }

    /// Append plain handle register.
    pub fn append_handler_register_plain(&mut self, register: HandleRegister<'a, EXT, DB>) {
        register(self);
        self.registers.push(HandleRegisters::Plain(register));
    }

    /// Append boxed handle register.
    pub fn append_handler_register_box(&mut self, register: HandleRegisterBox<'a, EXT, DB>) {
        register(self);
        self.registers.push(HandleRegisters::Box(register));
    }

    /// Pop last handle register and reapply all registers that are left.
    pub fn pop_handle_register(&mut self) -> Option<HandleRegisters<'a, EXT, DB>> {
        let out = self.registers.pop();
        if out.is_some() {
            let registers = core::mem::take(&mut self.registers);
            let mut base_handler = Handler::mainnet_with_spec(self.cfg.spec_id);
            // apply all registers to default handeler and raw mainnet instruction table.
            for register in registers {
                base_handler.append_handled_register(register)
            }
            *self = base_handler;
        }
        out
    }

    /// Creates the Handler with Generic Spec.
    pub fn create_handle_generic<SPEC: Spec + 'static>(&mut self) -> EvmHandler<'a, EXT, DB> {
        let registers = core::mem::take(&mut self.registers);
        let mut base_handler = Handler::mainnet::<SPEC>();
        // apply all registers to default handeler and raw mainnet instruction table.
        for register in registers {
            base_handler.append_handled_register(register)
        }
        base_handler
    }

    /// Creates the Handler with variable SpecId, inside it will call function with Generic Spec.
    pub fn modify_spec_id(&mut self, spec_id: SpecId) {
        if self.cfg.spec_id == spec_id {
            return;
        }

        let registers = core::mem::take(&mut self.registers);
        // register for optimism is added as a register, so we need to create mainnet handler here.
        let mut handler = Handler::mainnet_with_spec(spec_id);
        // apply all registers to default handeler and raw mainnet instruction table.
        for register in registers {
            handler.append_handled_register(register)
        }
        handler.cfg = self.cfg();
        *self = handler;
    }
}

#[cfg(test)]
mod test {
    use core::cell::RefCell;

    use crate::{db::EmptyDB, primitives::EVMError};
    use alloc::{rc::Rc, sync::Arc};

    use super::*;

    #[test]
    fn test_handler_register_pop() {
        let register = |inner: &Rc<RefCell<i32>>| -> HandleRegisterBox<'_, (), EmptyDB> {
            let inner = inner.clone();
            Box::new(move |h| {
                *inner.borrow_mut() += 1;
                h.post_execution.output = Arc::new(|_, _| Err(EVMError::Custom("test".to_string())))
            })
        };

        let mut handler = EvmHandler::<(), EmptyDB>::new(HandlerCfg::new(SpecId::LATEST));
        let test = Rc::new(RefCell::new(0));

        handler.append_handler_register_box(register(&test));
        assert_eq!(*test.borrow(), 1);

        handler.append_handler_register_box(register(&test));
        assert_eq!(*test.borrow(), 2);

        assert!(handler.pop_handle_register().is_some());

        // first handler is reapplied
        assert_eq!(*test.borrow(), 3);
    }
}<|MERGE_RESOLUTION|>--- conflicted
+++ resolved
@@ -1,14 +1,7 @@
 // Modules.
 mod handle_types;
 pub mod mainnet;
-<<<<<<< HEAD
-#[cfg(feature = "optimism")]
-pub mod optimism;
-#[cfg(feature = "scroll")]
-pub mod scroll;
-=======
 pub mod register;
->>>>>>> ccca8c68
 
 // Exports.
 pub use handle_types::*;
@@ -60,6 +53,12 @@
                 } else {
                     Handler::mainnet_with_spec(cfg.spec_id)
                 }
+            } else if #[cfg(feature = "scroll")] {
+                if cfg.is_scroll {
+                    Handler::scroll_with_spec(cfg.spec_id)
+                } else {
+                    Handler::mainnet_with_spec(cfg.spec_id)
+                }
             } else {
                 Handler::mainnet_with_spec(cfg.spec_id)
             }
@@ -81,27 +80,12 @@
         }
     }
 
-<<<<<<< HEAD
-    /// Handler for the scroll
-    #[cfg(feature = "scroll")]
-    pub fn scroll<SPEC: Spec>() -> Self {
-        Self {
-            call_return: scroll::handle_call_return::<SPEC>,
-            calculate_gas_refund: scroll::calculate_gas_refund::<SPEC>,
-            reimburse_caller: scroll::handle_reimburse_caller::<SPEC, DB>,
-            reward_beneficiary: scroll::reward_beneficiary::<SPEC, DB>,
-        }
-    }
-
-    /// Handler for the optimism
-=======
     /// Is optimism enabled.
     pub fn is_optimism(&self) -> bool {
         self.cfg.is_optimism()
     }
 
     /// Handler for optimism
->>>>>>> ccca8c68
     #[cfg(feature = "optimism")]
     pub fn optimism<SPEC: Spec + 'static>() -> Self {
         let mut handler = Self::mainnet::<SPEC>();
@@ -112,10 +96,27 @@
         handler
     }
 
+    /// Handler for scroll
+    #[cfg(feature = "scroll")]
+    pub fn scroll<SPEC: Spec + 'static>() -> Self {
+        let mut handler = Self::mainnet::<SPEC>();
+        handler.cfg.is_scroll = true;
+        handler.append_handled_register(HandleRegisters::Plain(
+            crate::scroll::scroll_handle_register::<DB, EXT>,
+        ));
+        handler
+    }
+
     /// Optimism with spec. Similar to [`Self::mainnet_with_spec`]
     #[cfg(feature = "optimism")]
     pub fn optimism_with_spec(spec_id: SpecId) -> Self {
         spec_to_generic!(spec_id, Self::optimism::<SPEC>())
+    }
+
+    /// Scroll with spec. Similar to [`Self::mainnet_with_spec`]
+    #[cfg(feature = "scroll")]
+    pub fn scroll_with_spec(spec_id: SpecId) -> Self {
+        spec_to_generic!(spec_id, Self::scroll::<SPEC>())
     }
 
     /// Creates handler with variable spec id, inside it will call `mainnet::<SPEC>` for
