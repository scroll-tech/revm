use super::{
    plain_account::PlainStorage, AccountStatus, BundleAccount, PlainAccount,
    StorageWithOriginalValues, TransitionAccount,
};
use revm_interpreter::primitives::{AccountInfo, U256};
use revm_precompile::HashMap;

#[cfg(not(feature = "scroll"))]
use revm_interpreter::primitives::KECCAK_EMPTY;
#[cfg(feature = "scroll")]
use revm_interpreter::primitives::POSEIDON_EMPTY;

/// Cache account contains plain state that gets updated
/// at every transaction when evm output is applied to CacheState.
#[derive(Clone, Debug, PartialEq, Eq)]
pub struct CacheAccount {
    pub account: Option<PlainAccount>,
    pub status: AccountStatus,
}

impl From<BundleAccount> for CacheAccount {
    fn from(account: BundleAccount) -> Self {
        let storage = account
            .storage
            .iter()
            .map(|(k, v)| (*k, v.present_value))
            .collect();
        let plain_account = account
            .account_info()
            .map(|info| PlainAccount { info, storage });
        Self {
            account: plain_account,
            status: account.status,
        }
    }
}

impl CacheAccount {
    /// Create new account that is loaded from database.
    pub fn new_loaded(info: AccountInfo, storage: PlainStorage) -> Self {
        Self {
            account: Some(PlainAccount { info, storage }),
            status: AccountStatus::Loaded,
        }
    }

    /// Create new account that is loaded empty from database.
    pub fn new_loaded_empty_eip161(storage: PlainStorage) -> Self {
        Self {
            account: Some(PlainAccount::new_empty_with_storage(storage)),
            status: AccountStatus::LoadedEmptyEIP161,
        }
    }

    /// Loaded not existing account.
    pub fn new_loaded_not_existing() -> Self {
        Self {
            account: None,
            status: AccountStatus::LoadedNotExisting,
        }
    }

    /// Create new account that is newly created
    pub fn new_newly_created(info: AccountInfo, storage: PlainStorage) -> Self {
        Self {
            account: Some(PlainAccount { info, storage }),
            status: AccountStatus::InMemoryChange,
        }
    }

    /// Create account that is destroyed.
    pub fn new_destroyed() -> Self {
        Self {
            account: None,
            status: AccountStatus::Destroyed,
        }
    }

    /// Create changed account
    pub fn new_changed(info: AccountInfo, storage: PlainStorage) -> Self {
        Self {
            account: Some(PlainAccount { info, storage }),
            status: AccountStatus::Changed,
        }
    }

    /// Return true if account is some
    pub fn is_some(&self) -> bool {
        matches!(
            self.status,
            AccountStatus::Changed
                | AccountStatus::InMemoryChange
                | AccountStatus::DestroyedChanged
                | AccountStatus::Loaded
                | AccountStatus::LoadedEmptyEIP161
        )
    }

    /// Return storage slot if it exist.
    pub fn storage_slot(&self, slot: U256) -> Option<U256> {
        self.account
            .as_ref()
            .and_then(|a| a.storage.get(&slot).cloned())
    }

    /// Fetch account info if it exist.
    pub fn account_info(&self) -> Option<AccountInfo> {
        self.account.clone().map(|a| a.info)
    }

    /// Dissolve account into components.
    pub fn into_components(self) -> (Option<(AccountInfo, PlainStorage)>, AccountStatus) {
        (self.account.map(|a| a.into_components()), self.status)
    }

    /// Account got touched and before EIP161 state clear this account is considered created.
    pub fn touch_create_pre_eip161(
        &mut self,
        storage: StorageWithOriginalValues,
    ) -> Option<TransitionAccount> {
        let previous_status = self.status;

        let had_no_info = self
            .account
            .as_ref()
            .map(|a| a.info.is_empty())
            .unwrap_or_default();
        self.status = self.status.on_touched_created_pre_eip161(had_no_info)?;

        let plain_storage = storage.iter().map(|(k, v)| (*k, v.present_value)).collect();
        let previous_info = self.account.take().map(|a| a.info);

        self.account = Some(PlainAccount::new_empty_with_storage(plain_storage));

        Some(TransitionAccount {
            info: Some(AccountInfo::default()),
            status: self.status,
            previous_info,
            previous_status,
            storage,
            storage_was_destroyed: false,
        })
    }

    /// Touch empty account, related to EIP-161 state clear.
    ///
    /// This account returns the Transition that is used to create the BundleState.
    pub fn touch_empty_eip161(&mut self) -> Option<TransitionAccount> {
        let previous_status = self.status;

        // Set account to None.
        let previous_info = self.account.take().map(|acc| acc.info);

        // Set account state to Destroyed as we need to clear the storage if it exist.
        self.status = self.status.on_touched_empty_post_eip161();

        if matches!(
            previous_status,
            AccountStatus::LoadedNotExisting
                | AccountStatus::Destroyed
                | AccountStatus::DestroyedAgain
        ) {
            None
        } else {
            Some(TransitionAccount {
                info: None,
                status: self.status,
                previous_info,
                previous_status,
                storage: HashMap::default(),
                storage_was_destroyed: true,
            })
        }
    }

    /// Consume self and make account as destroyed.
    ///
    /// Set account as None and set status to Destroyer or DestroyedAgain.
    pub fn selfdestruct(&mut self) -> Option<TransitionAccount> {
        // account should be None after selfdestruct so we can take it.
        let previous_info = self.account.take().map(|a| a.info);
        let previous_status = self.status;

        self.status = self.status.on_selfdestructed();

        if previous_status == AccountStatus::LoadedNotExisting {
            None
        } else {
            Some(TransitionAccount {
                info: None,
                status: self.status,
                previous_info,
                previous_status,
                storage: HashMap::new(),
                storage_was_destroyed: true,
            })
        }
    }

    /// Newly created account.
    pub fn newly_created(
        &mut self,
        new_info: AccountInfo,
        new_storage: StorageWithOriginalValues,
    ) -> TransitionAccount {
        let previous_status = self.status;
        let previous_info = self.account.take().map(|a| a.info);

        let new_bundle_storage = new_storage
            .iter()
            .map(|(k, s)| (*k, s.present_value))
            .collect();

        self.status = self.status.on_created();
        let transition_account = TransitionAccount {
            info: Some(new_info.clone()),
            status: self.status,
            previous_status,
            previous_info,
            storage: new_storage,
            storage_was_destroyed: false,
        };
        self.account = Some(PlainAccount {
            info: new_info,
            storage: new_bundle_storage,
        });
        transition_account
    }

    /// Increment balance by `balance` amount. Assume that balance will not
    /// overflow or be zero.
    ///
    /// Note: only if balance is zero we would return None as no transition would be made.
    pub fn increment_balance(&mut self, balance: u128) -> Option<TransitionAccount> {
        if balance == 0 {
            return None;
        }
        let (_, transition) = self.account_info_change(|info| {
            info.balance = info.balance.saturating_add(U256::from(balance));
        });
        Some(transition)
    }

    fn account_info_change<T, F: FnOnce(&mut AccountInfo) -> T>(
        &mut self,
        change: F,
    ) -> (T, TransitionAccount) {
        let previous_status = self.status;
        let previous_info = self.account_info();
        let mut account = self.account.take().unwrap_or_default();
        let output = change(&mut account.info);
        self.account = Some(account);

<<<<<<< HEAD
        self.status = match self.status {
            AccountStatus::Loaded => {
                // Account that have nonce zero and empty code hash is considered to be fully in memory.
                #[cfg(not(feature = "scroll"))]
                if previous_info.as_ref().map(|a| (a.code_hash, a.nonce)) == Some((KECCAK_EMPTY, 0))
                {
                    AccountStatus::InMemoryChange
                } else {
                    AccountStatus::Changed
                }

                #[cfg(feature = "scroll")]
                if previous_info.as_ref().map(|a| (a.code_hash, a.nonce))
                    == Some((POSEIDON_EMPTY, 0))
                {
                    AccountStatus::InMemoryChange
                } else {
                    AccountStatus::Changed
                }
            }
            AccountStatus::LoadedNotExisting
            | AccountStatus::LoadedEmptyEIP161
            | AccountStatus::InMemoryChange => AccountStatus::InMemoryChange,
            AccountStatus::Changed => AccountStatus::Changed,
            AccountStatus::Destroyed
            | AccountStatus::DestroyedAgain
            | AccountStatus::DestroyedChanged => AccountStatus::DestroyedChanged,
        };
=======
        let had_no_nonce_and_code = previous_info
            .as_ref()
            .map(AccountInfo::has_no_code_and_nonce)
            .unwrap_or_default();
        self.status = self.status.on_changed(had_no_nonce_and_code);
>>>>>>> ccca8c68

        (
            output,
            TransitionAccount {
                info: self.account_info(),
                status: self.status,
                previous_info,
                previous_status,
                storage: HashMap::new(),
                storage_was_destroyed: false,
            },
        )
    }

    /// Drain balance from account and return drained amount and transition.
    ///
    /// Used for DAO hardfork transition.
    pub fn drain_balance(&mut self) -> (u128, TransitionAccount) {
        self.account_info_change(|info| {
            let output = info.balance;
            info.balance = U256::ZERO;
            output.try_into().unwrap()
        })
    }

    pub fn change(
        &mut self,
        new: AccountInfo,
        storage: StorageWithOriginalValues,
    ) -> TransitionAccount {
        let previous_status = self.status;
        let previous_info = self.account.clone().map(|a| a.info);
        let mut this_storage = self
            .account
            .take()
            .map(|acc| acc.storage)
            .unwrap_or_default();

        this_storage.extend(storage.iter().map(|(k, s)| (*k, s.present_value)));
        let changed_account = PlainAccount {
            info: new,
            storage: this_storage,
        };

<<<<<<< HEAD
        self.status = match self.status {
            AccountStatus::Loaded => {
                #[cfg(not(feature = "scroll"))]
                if previous_info.as_ref().map(|a| (a.code_hash, a.nonce)) == Some((KECCAK_EMPTY, 0))
                {
                    AccountStatus::InMemoryChange
                } else {
                    AccountStatus::Changed
                }

                #[cfg(feature = "scroll")]
                if previous_info.as_ref().map(|a| (a.code_hash, a.nonce))
                    == Some((POSEIDON_EMPTY, 0))
                {
                    AccountStatus::InMemoryChange
                } else {
                    AccountStatus::Changed
                }
            }
            AccountStatus::Changed => {
                // Update to new changed state.
                AccountStatus::Changed
            }
            AccountStatus::InMemoryChange => {
                // promote to NewChanged.
                // Check if account is empty is done outside of this fn.
                AccountStatus::InMemoryChange
            }
            AccountStatus::DestroyedChanged => {
                // have same state
                AccountStatus::DestroyedChanged
            }
            AccountStatus::LoadedEmptyEIP161 => {
                // Change on empty account, should transfer storage if there is any.
                // There is possibility that there are storage inside db.
                // That storage is used in merkle tree calculation before state clear EIP.
                AccountStatus::InMemoryChange
            }
            AccountStatus::LoadedNotExisting => {
                // if it is loaded not existing and then changed
                // This means this is balance transfer that created the account.
                AccountStatus::InMemoryChange
            }
            AccountStatus::Destroyed | AccountStatus::DestroyedAgain => {
                // If account is destroyed and then changed this means this is
                // balance transfer.
                AccountStatus::DestroyedChanged
            }
        };
=======
        let had_no_nonce_and_code = previous_info
            .as_ref()
            .map(AccountInfo::has_no_code_and_nonce)
            .unwrap_or_default();
        self.status = self.status.on_changed(had_no_nonce_and_code);
>>>>>>> ccca8c68
        self.account = Some(changed_account);

        TransitionAccount {
            info: self.account.clone().map(|a| a.info),
            status: self.status,
            previous_info,
            previous_status,
            storage,
            storage_was_destroyed: false,
        }
    }
}<|MERGE_RESOLUTION|>--- conflicted
+++ resolved
@@ -4,11 +4,6 @@
 };
 use revm_interpreter::primitives::{AccountInfo, U256};
 use revm_precompile::HashMap;
-
-#[cfg(not(feature = "scroll"))]
-use revm_interpreter::primitives::KECCAK_EMPTY;
-#[cfg(feature = "scroll")]
-use revm_interpreter::primitives::POSEIDON_EMPTY;
 
 /// Cache account contains plain state that gets updated
 /// at every transaction when evm output is applied to CacheState.
@@ -251,42 +246,11 @@
         let output = change(&mut account.info);
         self.account = Some(account);
 
-<<<<<<< HEAD
-        self.status = match self.status {
-            AccountStatus::Loaded => {
-                // Account that have nonce zero and empty code hash is considered to be fully in memory.
-                #[cfg(not(feature = "scroll"))]
-                if previous_info.as_ref().map(|a| (a.code_hash, a.nonce)) == Some((KECCAK_EMPTY, 0))
-                {
-                    AccountStatus::InMemoryChange
-                } else {
-                    AccountStatus::Changed
-                }
-
-                #[cfg(feature = "scroll")]
-                if previous_info.as_ref().map(|a| (a.code_hash, a.nonce))
-                    == Some((POSEIDON_EMPTY, 0))
-                {
-                    AccountStatus::InMemoryChange
-                } else {
-                    AccountStatus::Changed
-                }
-            }
-            AccountStatus::LoadedNotExisting
-            | AccountStatus::LoadedEmptyEIP161
-            | AccountStatus::InMemoryChange => AccountStatus::InMemoryChange,
-            AccountStatus::Changed => AccountStatus::Changed,
-            AccountStatus::Destroyed
-            | AccountStatus::DestroyedAgain
-            | AccountStatus::DestroyedChanged => AccountStatus::DestroyedChanged,
-        };
-=======
         let had_no_nonce_and_code = previous_info
             .as_ref()
             .map(AccountInfo::has_no_code_and_nonce)
             .unwrap_or_default();
         self.status = self.status.on_changed(had_no_nonce_and_code);
->>>>>>> ccca8c68
 
         (
             output,
@@ -331,63 +295,11 @@
             storage: this_storage,
         };
 
-<<<<<<< HEAD
-        self.status = match self.status {
-            AccountStatus::Loaded => {
-                #[cfg(not(feature = "scroll"))]
-                if previous_info.as_ref().map(|a| (a.code_hash, a.nonce)) == Some((KECCAK_EMPTY, 0))
-                {
-                    AccountStatus::InMemoryChange
-                } else {
-                    AccountStatus::Changed
-                }
-
-                #[cfg(feature = "scroll")]
-                if previous_info.as_ref().map(|a| (a.code_hash, a.nonce))
-                    == Some((POSEIDON_EMPTY, 0))
-                {
-                    AccountStatus::InMemoryChange
-                } else {
-                    AccountStatus::Changed
-                }
-            }
-            AccountStatus::Changed => {
-                // Update to new changed state.
-                AccountStatus::Changed
-            }
-            AccountStatus::InMemoryChange => {
-                // promote to NewChanged.
-                // Check if account is empty is done outside of this fn.
-                AccountStatus::InMemoryChange
-            }
-            AccountStatus::DestroyedChanged => {
-                // have same state
-                AccountStatus::DestroyedChanged
-            }
-            AccountStatus::LoadedEmptyEIP161 => {
-                // Change on empty account, should transfer storage if there is any.
-                // There is possibility that there are storage inside db.
-                // That storage is used in merkle tree calculation before state clear EIP.
-                AccountStatus::InMemoryChange
-            }
-            AccountStatus::LoadedNotExisting => {
-                // if it is loaded not existing and then changed
-                // This means this is balance transfer that created the account.
-                AccountStatus::InMemoryChange
-            }
-            AccountStatus::Destroyed | AccountStatus::DestroyedAgain => {
-                // If account is destroyed and then changed this means this is
-                // balance transfer.
-                AccountStatus::DestroyedChanged
-            }
-        };
-=======
         let had_no_nonce_and_code = previous_info
             .as_ref()
             .map(AccountInfo::has_no_code_and_nonce)
             .unwrap_or_default();
         self.status = self.status.on_changed(had_no_nonce_and_code);
->>>>>>> ccca8c68
         self.account = Some(changed_account);
 
         TransitionAccount {
