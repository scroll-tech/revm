--- conflicted
+++ resolved
@@ -1,28 +1,12 @@
-<<<<<<< HEAD
-use crate::{hex, keccak256, Bytes, B256, KECCAK_EMPTY};
-use bitvec::{
-    prelude::{bitvec, Lsb0},
-    vec::BitVec,
-};
-use core::fmt::Debug;
-use std::{sync::Arc, vec::Vec};
-
-#[cfg(feature = "scroll")]
-use crate::{poseidon, POSEIDON_EMPTY};
-
-/// A map of valid `jump` destinations.
-#[derive(Clone, Default, PartialEq, Eq, Hash)]
-#[cfg_attr(feature = "serde", derive(serde::Serialize, serde::Deserialize))]
-pub struct JumpMap(pub Arc<BitVec<u8>>);
-=======
 pub mod eof;
 pub mod legacy;
->>>>>>> a04c7cdc
 
 pub use eof::Eof;
 pub use legacy::{JumpTable, LegacyAnalyzedBytecode};
 
 use crate::{keccak256, Bytes, B256, KECCAK_EMPTY};
+#[cfg(feature = "scroll")]
+use crate::{poseidon, POSEIDON_EMPTY};
 
 /// State of the [`Bytecode`] analysis.
 #[derive(Clone, Debug, PartialEq, Eq, Hash)]
@@ -70,6 +54,26 @@
         }
     }
 
+    /// Calculate poseidon hash of the bytecode.
+    #[cfg(feature = "scroll")]
+    pub fn poseidon_hash_slow(&self) -> B256 {
+        if self.is_empty() {
+            POSEIDON_EMPTY
+        } else {
+            poseidon(self.original_byte_slice())
+        }
+    }
+
+    /// Calculate hash of the bytecode.
+    #[cfg(feature = "scroll")]
+    pub fn keccak_hash_slow(&self) -> B256 {
+        if self.is_empty() {
+            KECCAK_EMPTY
+        } else {
+            keccak256(self.original_byte_slice())
+        }
+    }
+
     /// Return reference to the EOF if bytecode is EOF.
     #[inline]
     pub const fn eof(&self) -> Option<&Eof> {
@@ -79,31 +83,10 @@
         }
     }
 
-<<<<<<< HEAD
-    /// Calculate poseidon hash of the bytecode.
-    #[cfg(feature = "scroll")]
-    pub fn poseidon_hash_slow(&self) -> B256 {
-        if self.is_empty() {
-            POSEIDON_EMPTY
-        } else {
-            poseidon(&self.original_bytes())
-        }
-    }
-
-    /// Calculate hash of the bytecode.
-    #[cfg(feature = "scroll")]
-    pub fn keccak_hash_slow(&self) -> B256 {
-        if self.is_empty() {
-            KECCAK_EMPTY
-        } else {
-            keccak256(&self.original_bytes())
-        }
-=======
     /// Return true if bytecode is EOF.
     #[inline]
     pub const fn is_eof(&self) -> bool {
         matches!(self, Self::Eof(_))
->>>>>>> a04c7cdc
     }
 
     /// Creates a new raw [`Bytecode`].
