[package]
authors = ["Dragan Rakita <dragan0rakita@gmail.com>"]
description = "revm Precompiles - Ethereum compatible precompiled contracts"
edition = "2021"
keywords = ["no_std", "ethereum", "evm", "revm", "precompiles"]
license = "MIT"
name = "revm-precompile"
repository = "https://github.com/bluealloy/revm"
version = "6.0.0"

[package.metadata.docs.rs]
all-features = true
rustdoc-args = ["--cfg", "docsrs"]

[dependencies]
revm-primitives = { path = "../primitives", version = "3.1.1", default-features = false }
bn = { package = "substrate-bn", version = "0.6", default-features = false }
once_cell = { version = "1.19", default-features = false, features = ["alloc"] }
ripemd = { version = "0.1", default-features = false }
sha2 = { version = "0.10", default-features = false }
# modexp precompile
aurora-engine-modexp = { version = "1.0", default-features = false }

# Optional KZG point evaluation precompile
c-kzg = { version = "1.0.0", default-features = false, optional = true }

# ecRecover precompile
k256 = { version = "0.13.3", default-features = false, features = ["ecdsa"] }
secp256k1 = { version = "0.28.2", default-features = false, features = [
    "alloc",
    "recovery",
    "rand",
    "global-context",
], optional = true }

[dev-dependencies]
criterion = { version = "0.5" }
rand = { version = "0.8", features = ["std"] }

[features]
default = ["std", "c-kzg", "secp256k1", "portable"]
std = [
    "revm-primitives/std",
    "k256/std",
    "once_cell/std",
    "ripemd/std",
    "sha2/std",
    "c-kzg?/std",
    "secp256k1?/std",
]
asm-keccak = ["revm-primitives/asm-keccak"]

optimism = ["revm-primitives/optimism"]
# Optimism default handler enabled Optimism handler register by default in EvmBuilder.
optimism-default-handler = [
    "optimism",
    "revm-primitives/optimism-default-handler",
]
negate-optimism-default-handler = [
    "revm-primitives/negate-optimism-default-handler",
]

scroll = ["revm-primitives/scroll"]
# Scroll default handler enabled Scroll handler register by default in EvmBuilder.
scroll-default-handler = [
    "scroll",
    "revm-primitives/scroll-default-handler",
]
negate-scroll-default-handler = [
    "revm-primitives/negate-scroll-default-handler",
]

# These libraries may not work on all no_std platforms as they depend on C.

# Enables the KZG point evaluation precompile.
c-kzg = ["dep:c-kzg", "revm-primitives/c-kzg"]
portable = ["revm-primitives/portable", "c-kzg?/portable"]

# Use `secp256k1` as a faster alternative to `k256`.
# The problem that `secp256k1` has is it fails to build for `wasm` target on Windows and Mac as it is c lib.
# In Linux it passes. If you don't require to build wasm on win/mac, it is safe to use it and it is enabled by default.
secp256k1 = ["dep:secp256k1"]

<<<<<<< HEAD
faster-hash = ["revm-primitives/faster-hash"]
=======
all = [
    "std",
    "asm-keccak",
    "c-kzg",
    "portable",
    "secp256k1",
]
>>>>>>> 1d44eb00

[[bench]]
name = "bench"
path = "benches/bench.rs"
harness = false<|MERGE_RESOLUTION|>--- conflicted
+++ resolved
@@ -81,17 +81,16 @@
 # In Linux it passes. If you don't require to build wasm on win/mac, it is safe to use it and it is enabled by default.
 secp256k1 = ["dep:secp256k1"]
 
-<<<<<<< HEAD
 faster-hash = ["revm-primitives/faster-hash"]
-=======
+
 all = [
     "std",
     "asm-keccak",
     "c-kzg",
     "portable",
     "secp256k1",
+    "faster-hash"
 ]
->>>>>>> 1d44eb00
 
 [[bench]]
 name = "bench"
