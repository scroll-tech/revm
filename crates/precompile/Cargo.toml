--- conflicted
+++ resolved
@@ -28,18 +28,6 @@
     "alloc",
     "recovery",
 ], optional = true }
-<<<<<<< HEAD
-sha2 = { version = "0.10.8", default-features = false }
-sha3 = { version = "0.10.7", default-features = false }
-c-kzg = { version = "0.1.1", default-features = false, optional = true }
-
-[dev-dependencies]
-hex = "0.4"
-
-[build-dependencies]
-hex = "0.4"
-=======
->>>>>>> 23cbac47
 
 [features]
 default = ["std", "c-kzg", "secp256k1"]
@@ -55,7 +43,7 @@
 ]
 
 optimism = ["revm-primitives/optimism"]
-
+scroll = ["revm-primitives/scroll"]
 
 # This library may not work on all no_std platforms as they depend on C libraries.
 
@@ -64,10 +52,4 @@
 # Use `secp256k1` as a faster alternative to `k256`.
 # The problem that `secp256k1` has is it fails to build for `wasm` target on Windows and Mac as it is c lib.
 # In Linux it passes. If you don't require to build wasm on win/mac, it is safe to use it and it is enabled by default.
-<<<<<<< HEAD
-secp256k1 = ["dep:secp256k1"]
-optimism = ["revm-primitives/optimism"]
-scroll = ["revm-primitives/scroll"]
-=======
-secp256k1 = ["dep:secp256k1"]
->>>>>>> 23cbac47
+secp256k1 = ["dep:secp256k1"]